//! CENNZNET chain configurations.

use primitives::{Ed25519AuthorityId, ed25519};
use cennznet_primitives::AccountId;
use cennznet_runtime::{ConsensusConfig, CouncilSeatsConfig, CouncilVotingConfig, DemocracyConfig,
	SessionConfig, StakingConfig, TimestampConfig, BalancesConfig, TreasuryConfig,
	SudoConfig, ContractConfig, GrandpaConfig, IndicesConfig, FeesConfig, GenericAssetConfig, Permill, Perbill, SpotExchangeConfig};
pub use cennznet_runtime::GenesisConfig;
use substrate_service;

use substrate_keystore::pad_seed;

const DEV_TELEMETRY_URL: Option<&str> = Some("ws://cennznet-telemetry.centrality.me:1024");

/// Specialised `ChainSpec`.
pub type ChainSpec = substrate_service::ChainSpec<GenesisConfig>;

/// Helper function to generate AuthorityID from seed
pub fn get_authority_id_from_seed(seed: &str) -> Ed25519AuthorityId {
	let padded_seed = pad_seed(seed);
	// NOTE from ed25519 impl:
	// prefer pkcs#8 unless security doesn't matter -- this is used primarily for tests.
	ed25519::Pair::from_seed(&padded_seed).public().0.into()
}

/// genesis config for DEV/UAT env
fn cennznet_dev_uat_genesis(
	initial_authorities: Vec<Ed25519AuthorityId>,
	root_key: AccountId,
	endowed_accounts: Option<Vec<Ed25519AuthorityId>>,
) -> GenesisConfig {
	let endowed_accounts = endowed_accounts.unwrap_or_else(|| {
		vec![
			get_authority_id_from_seed("Andrea"),
			get_authority_id_from_seed("Brooke"),
			get_authority_id_from_seed("Courtney"),
			get_authority_id_from_seed("Drew"),
			get_authority_id_from_seed("Emily"),
			get_authority_id_from_seed("Frank"),
			get_authority_id_from_seed("Centrality"),
			get_authority_id_from_seed("Kauri"),
			get_authority_id_from_seed("Rimu"),
		]
	});
	GenesisConfig {
		consensus: Some(ConsensusConfig {
			code: include_bytes!("../runtime/wasm/target/wasm32-unknown-unknown/release/cennznet_runtime.compact.wasm").to_vec(),
			authorities: initial_authorities.clone(),
		}),
		system: None,
		balances: Some(BalancesConfig {
			existential_deposit: 50,
			transfer_fee: 1,
			creation_fee: 1,
			vesting: vec![],
		}),
		indices: Some(IndicesConfig {
			ids: endowed_accounts.iter().map(|x| x.0.into()).collect(),
		}),
		session: Some(SessionConfig {
			validators: initial_authorities.iter().cloned().map(Into::into).collect(),
			session_length: 10,
		}),
		staking: Some(StakingConfig {
			current_era: 0,
			intentions: initial_authorities.iter().cloned().map(Into::into).collect(),
			minimum_validator_count: 2,
			validator_count: 5,
			sessions_per_era: 5,
			bonding_duration: 2 * 60 * 12,
			offline_slash: Perbill::from_billionths(1_001),
			session_reward: Perbill::from_billionths(2_065),
			current_offline_slash: 0,
			current_session_reward: 0,
			offline_slash_grace: 1,
			invulnerables: initial_authorities.iter().cloned().map(Into::into).collect(),
		}),
		democracy: Some(DemocracyConfig {
			launch_period: 9,
			voting_period: 18,
			minimum_deposit: 100,
			public_delay: 5,
			max_lock_periods: 6,
		}),
		council_seats: Some(CouncilSeatsConfig {
			active_council: endowed_accounts.iter()
			.filter(|a| initial_authorities.iter().find(|&b| a.0 == b.0).is_none())
				.map(|a| (a.clone().into(), 1000000)).collect(),
			candidacy_bond: 10,
			voter_bond: 2,
			present_slash_per_voter: 1,
			carry_count: 4,
			presentation_duration: 10,
			approval_voting_period: 20,
			term_duration: 1000000,
			desired_seats: (endowed_accounts.len() - initial_authorities.len()) as u32,
			inactive_grace_period: 1,
		}),
		council_voting: Some(CouncilVotingConfig {
			cooloff_period: 75,
			voting_period: 20,
			enact_delay_period: 0,
		}),
		timestamp: Some(TimestampConfig {
			period: 3, // block time = period * 2
		}),
		treasury: Some(TreasuryConfig {
			proposal_bond: Permill::from_percent(5),
			proposal_bond_minimum: 1_000_000,
			spend_period: 12 * 60 * 24,
			burn: Permill::from_percent(50),
		}),
		contract: Some(ContractConfig {
			contract_fee: 21,
			call_base_fee: 135,
			create_base_fee: 175,
			gas_price: 1,
			max_depth: 1024,
			block_gas_limit: 10_000_000,
			current_schedule: Default::default(),
		}),
		sudo: Some(SudoConfig {
			key: root_key,
		}),
		grandpa: Some(GrandpaConfig {
			authorities: initial_authorities.clone().into_iter().map(|k| (k, 1)).collect(),
		}),
		generic_asset: Some(GenericAssetConfig {
			assets: vec![
				// Staking token
				0,		// CENNZ
				// Spending token
				10,		// CENTRAPAY
				// Reserve Tokens
				100,	// PLUG
				101,	// SYLO
				102,	// CERTI
				103,	// ARDA
			],
			initial_balance: 10u128.pow(18 + 9), // 1 billion token with 18 decimals
			endowed_accounts: endowed_accounts.clone().into_iter().map(Into::into).collect(),
			// ids smaller than 1_000_000 are reserved
			next_asset_id: 1_000_000,
		}),
		fees: Some(FeesConfig {
			transaction_base_fee: 10,
			transaction_byte_fee: 1,
		}),
		cennz_x: Some(SpotExchangeConfig{
<<<<<<< HEAD
			inverse_fee_rate: Permill::from_percent(97),
=======
			fee_rate: Permill::from_percent(3),
>>>>>>> e094c7c6
			core_asset_id: 10,
		}),
	}
}

pub fn local_dev_genesis(
	initial_authorities: Vec<Ed25519AuthorityId>,
	root_key: AccountId,
	endowed_accounts: Option<Vec<Ed25519AuthorityId>>,
) -> GenesisConfig {
	let endowed_accounts = endowed_accounts.unwrap_or_else(|| {
		vec![
			get_authority_id_from_seed("Alice"),
			get_authority_id_from_seed("Bob"),
			get_authority_id_from_seed("Charlie"),
			get_authority_id_from_seed("Dave"),
			get_authority_id_from_seed("Eve"),
			get_authority_id_from_seed("Ferdie"),
		]
	});
	GenesisConfig {
		consensus: Some(ConsensusConfig {
			code: include_bytes!("../runtime/wasm/target/wasm32-unknown-unknown/release/cennznet_runtime.compact.wasm").to_vec(),
			authorities: initial_authorities.clone(),
		}),
		system: None,
		balances: Some(BalancesConfig {
			existential_deposit: 50,
			transfer_fee: 1,
			creation_fee: 1,
			vesting: vec![],
		}),
		indices: Some(IndicesConfig {
			ids: endowed_accounts.iter().map(|x| x.0.into()).collect(),
		}),
		session: Some(SessionConfig {
			validators: initial_authorities.iter().cloned().map(Into::into).collect(),
			session_length: 10,
		}),
		staking: Some(StakingConfig {
			current_era: 0,
			intentions: initial_authorities.iter().cloned().map(Into::into).collect(),
			minimum_validator_count: 1,
			validator_count: 2,
			sessions_per_era: 5,
			bonding_duration: 2 * 60 * 12,
			offline_slash: Perbill::from_billionths(10),
			session_reward: Perbill::from_billionths(10),
			current_offline_slash: 0,
			current_session_reward: 0,
			offline_slash_grace: 0,
			invulnerables: initial_authorities.iter().cloned().map(Into::into).collect(),
		}),
		democracy: Some(DemocracyConfig {
			launch_period: 9,
			voting_period: 18,
			minimum_deposit: 10,
			public_delay: 0,
			max_lock_periods: 6,
		}),
		council_seats: Some(CouncilSeatsConfig {
			active_council: endowed_accounts.iter()
			.filter(|a| initial_authorities.iter().find(|&b| a.0 == b.0).is_none())
				.map(|a| (a.clone().into(), 1000000)).collect(),
			candidacy_bond: 10,
			voter_bond: 2,
			present_slash_per_voter: 1,
			carry_count: 4,
			presentation_duration: 10,
			approval_voting_period: 20,
			term_duration: 1000000,
			desired_seats: (endowed_accounts.len() - initial_authorities.len()) as u32,
			inactive_grace_period: 1,
		}),
		council_voting: Some(CouncilVotingConfig {
			cooloff_period: 75,
			voting_period: 20,
			enact_delay_period: 0,
		}),
		timestamp: Some(TimestampConfig {
			period: 2, // block time = period * 2
		}),
		treasury: Some(TreasuryConfig {
			proposal_bond: Permill::from_percent(5),
			proposal_bond_minimum: 1_000_000,
			spend_period: 12 * 60 * 24,
			burn: Permill::from_percent(50),
		}),
		contract: Some(ContractConfig {
			contract_fee: 21,
			call_base_fee: 135,
			create_base_fee: 175,
			gas_price: 1,
			max_depth: 1024,
			block_gas_limit: 10_000_000,
			current_schedule: Default::default(),
		}),
		sudo: Some(SudoConfig {
			key: root_key,
		}),
		grandpa: Some(GrandpaConfig {
			authorities: initial_authorities.clone().into_iter().map(|k| (k, 1)).collect(),
		}),
		generic_asset: Some(GenericAssetConfig {
			assets: vec![
				// Staking token
				0,		// CENNZ
				// Spending token
				10,		// CENTRAPAY
				// Reserve Tokens
				100,	// PLUG
				101,	// SYLO
				102,	// CERTI
				103,	// ARDA
			],
			initial_balance: 10u128.pow(18 + 9), // 1 billion token with 18 decimals
			endowed_accounts: endowed_accounts.clone().into_iter().map(Into::into).collect(),
			// ids smaller than 1_000_000 are reserved
			next_asset_id: 1_000_000,
		}),
		fees: Some(FeesConfig {
			transaction_base_fee: 1,
			transaction_byte_fee: 1,
		}),
		cennz_x: Some(SpotExchangeConfig{
<<<<<<< HEAD
			fee_rate: Permill::from_percent(5),
=======
			fee_rate: Permill::from_percent(3),
>>>>>>> e094c7c6
			core_asset_id: 10,
		}),
	}
}

/// The CENNZnet DEV testnet config
pub fn cennznet_dev_config() -> Result<ChainSpec, String> {
	ChainSpec::from_embedded(include_bytes!("../genesis/dev/genesis.json")).map_err(|e| format!("Error loading genesis for Kauri CENNZnet testnet {}", e))
}

/// The CENNZnet UAT testnet config
pub fn cennznet_uat_config() -> Result<ChainSpec, String> {
	ChainSpec::from_embedded(include_bytes!("../genesis/uat/genesis.json")).map_err(|e| format!("Error loading genesis for Rimu CENNZnet testnet {}", e))
}

/// The CENNZnet Kauri testnet genesis)
pub fn cennznet_kauri_config_genesis() -> GenesisConfig {
	cennznet_dev_uat_genesis(
		vec![
			get_authority_id_from_seed("Andrea"),
			get_authority_id_from_seed("Brooke"),
			get_authority_id_from_seed("Courtney"),
		],
		get_authority_id_from_seed("Kauri").into(),
		None,
	)
}

/// The CENNZnet Rimu testnet genesis
pub fn cennznet_rimu_config_genesis() -> GenesisConfig {
	cennznet_dev_uat_genesis(
		vec![
			get_authority_id_from_seed("Andrea"),
			get_authority_id_from_seed("Brooke"),
			get_authority_id_from_seed("Courtney"),
		],
		get_authority_id_from_seed("Rimu").into(),
		None,
	)
}

/// The CENNZnet DEV testnet config with latest runtime
pub fn cennznet_dev_config_latest() -> Result<ChainSpec, String> {
	Ok(
		ChainSpec::from_genesis("Kauri CENNZnet", "kauri", cennznet_kauri_config_genesis, vec![
			String::from("/dns4/cennznet-bootnode-0.centrality.me/tcp/30333/p2p/Qmdpvn9xttHZ5SQePVhhsk8dFMHCUaS3EDQcGDZ8MuKbx2"),
			String::from("/dns4/cennznet-bootnode-1.centrality.me/tcp/30333/p2p/QmRaZu8UNGejxuGB9pMhjw5GZEVVBkaRiYYhhLYYUkT8qa"),
			String::from("/dns4/cennznet-bootnode-2.centrality.me/tcp/30333/p2p/QmTEUaAyqq3spjKSFLWw5gG8tzZ6xwbt5ptTKvs65VkBPJ")
		], DEV_TELEMETRY_URL, None, None, None)
	)
}

/// The CENNZnet UAT testnet config with latest runtime
pub fn cennznet_uat_config_latest() -> Result<ChainSpec, String> {
	Ok(
		ChainSpec::from_genesis("Rimu CENNZnet", "rimu", cennznet_rimu_config_genesis, vec![
			String::from("/dns4/cennznet-bootnode-0.centrality.cloud/tcp/30333/p2p/QmQZ8TjTqeDj3ciwr93EJ95hxfDsb9pEYDizUAbWpigtQN"),
			String::from("/dns4/cennznet-bootnode-1.centrality.cloud/tcp/30333/p2p/QmXiB3jqqn2rpiKU7k1h7NJYeBg8WNSx9DiTRKz9ti2KSK"),
			String::from("/dns4/cennznet-bootnode-2.centrality.cloud/tcp/30333/p2p/QmYcHeEWuqtr6Gb5EbK7zEhnaCm5p6vA2kWcVjFKbhApaC")
		], DEV_TELEMETRY_URL, None, None, None)
	)
}

fn local_dev_config_genesis() -> GenesisConfig {
	local_dev_genesis(
		vec![
			get_authority_id_from_seed("Alice"),
		],
		get_authority_id_from_seed("Alice").into(),
		None,
	)
}

/// The CENNZnet Kauri testnet config for local test purpose
pub fn cennznet_dev_local_config() -> Result<ChainSpec, String> {
	Ok(
		ChainSpec::from_genesis("Kauri Dev", "kauri-dev", cennznet_kauri_config_genesis, vec![], None, None, None, None)
	)
}

/// Local testnet config
pub fn local_dev_config() -> Result<ChainSpec, String> {
	Ok(
		ChainSpec::from_genesis("Development", "development", local_dev_config_genesis, vec![], None, None, None, None)
	)
}<|MERGE_RESOLUTION|>--- conflicted
+++ resolved
@@ -147,11 +147,7 @@
 			transaction_byte_fee: 1,
 		}),
 		cennz_x: Some(SpotExchangeConfig{
-<<<<<<< HEAD
 			inverse_fee_rate: Permill::from_percent(97),
-=======
-			fee_rate: Permill::from_percent(3),
->>>>>>> e094c7c6
 			core_asset_id: 10,
 		}),
 	}
@@ -277,11 +273,7 @@
 			transaction_byte_fee: 1,
 		}),
 		cennz_x: Some(SpotExchangeConfig{
-<<<<<<< HEAD
-			fee_rate: Permill::from_percent(5),
-=======
-			fee_rate: Permill::from_percent(3),
->>>>>>> e094c7c6
+			fee_rate: Permill::from_percent(97),
 			core_asset_id: 10,
 		}),
 	}
