//! The CENNZnet runtime. This can be compiled with ``#[no_std]`, ready for Wasm.

#![cfg_attr(not(feature = "std"), no_std)]
// `construct_runtime!` does a lot of recursion and requires us to increase the limit to 256.
#![recursion_limit = "256"]

#[macro_use]
extern crate srml_support;

#[macro_use]
extern crate sr_primitives as runtime_primitives;

extern crate substrate_primitives;

#[macro_use]
extern crate substrate_client as client;

#[macro_use]
extern crate parity_codec_derive;

extern crate parity_codec as codec;

extern crate sr_std as rstd;
extern crate srml_balances as balances;
extern crate srml_consensus as consensus;
extern crate srml_contract as contract;
extern crate srml_council as council;
extern crate srml_democracy as democracy;
extern crate srml_executive as executive;
extern crate srml_grandpa as grandpa;
extern crate srml_session as session;
extern crate srml_staking as staking;
extern crate srml_system as system;
extern crate srml_timestamp as timestamp;
extern crate srml_treasury as treasury;
extern crate srml_upgrade_key as upgrade_key;

extern crate gat;

#[macro_use]
extern crate sr_version as version;
extern crate cennznet_primitives;
extern crate cennznet_module_sylo as sylo;

use rstd::prelude::*;
use substrate_primitives::u32_trait::{_2, _4};
use cennznet_primitives::{
	AccountId, AccountIndex, Balance, BlockNumber, Hash, Index, SessionKey, Signature
};
use grandpa::fg_primitives::{self, ScheduledChange, id::*};
use client::{
	block_builder::api as block_builder_api, runtime_api::{self as client_api, id::*}
};
use runtime_primitives::{ApplyResult, CheckInherentError, BasicInherentData};
use runtime_primitives::transaction_validity::TransactionValidity;
use runtime_primitives::generic;
use runtime_primitives::traits::{
	Convert, BlakeTwo256, Block as BlockT, DigestFor, NumberFor, ProvideInherent
};
use version::RuntimeVersion;
use council::{motions as council_motions, voting as council_voting};
#[cfg(feature = "std")]
use council::seats as council_seats;
#[cfg(any(feature = "std", test))]
use version::NativeVersion;
use substrate_primitives::OpaqueMetadata;

pub use balances::Call as BalancesCall;
pub use consensus::Call as ConsensusCall;
#[cfg(any(feature = "std", test))]
pub use runtime_primitives::BuildStorage;
pub use runtime_primitives::{Perbill, Permill};
pub use srml_support::{RuntimeMetadata, StorageValue};
pub use timestamp::BlockPeriod;
pub use timestamp::Call as TimestampCall;

const TIMESTAMP_SET_POSITION: u32 = 0;
const NOTE_OFFLINE_POSITION: u32 = 1;

/// Runtime version.
pub const VERSION: RuntimeVersion = RuntimeVersion {
	spec_name: ver_str!("cennznet"),
	impl_name: ver_str!("centrality-cennznet"),
	authoring_version: 1,
	spec_version: 1,
	impl_version: 0,
	apis: apis_vec!([
		(BLOCK_BUILDER, 1),
		(TAGGED_TRANSACTION_QUEUE, 1),
		(METADATA, 1),
		(GRANDPA_API, 1),
	]),
};

/// Native version.
#[cfg(any(feature = "std", test))]
pub fn native_version() -> NativeVersion {
	NativeVersion {
		runtime_version: VERSION,
		can_author_with: Default::default(),
	}
}

impl system::Trait for Runtime {
	type Origin = Origin;
	type Index = Index;
	type BlockNumber = BlockNumber;
	type Hash = Hash;
	type Hashing = BlakeTwo256;
	type Digest = generic::Digest<Log>;
	type AccountId = AccountId;
	type Header = generic::Header<BlockNumber, BlakeTwo256, Log>;
	type Event = Event;
	type Log = Log;
}

impl balances::Trait for Runtime {
	type Balance = Balance;
	type AccountIndex = AccountIndex;
	type OnFreeBalanceZero = (Staking, Contract);
	type EnsureAccountLiquid = Staking;
	type Event = Event;
}

impl consensus::Trait for Runtime {
	const NOTE_OFFLINE_POSITION: u32 = NOTE_OFFLINE_POSITION;
	type Log = Log;
	type SessionKey = SessionKey;
	type OnOfflineValidator = Staking;
}

impl timestamp::Trait for Runtime {
	const TIMESTAMP_SET_POSITION: u32 = TIMESTAMP_SET_POSITION;
	type Moment = u64;
}

/// Session key conversion.
pub struct SessionKeyConversion;
impl Convert<AccountId, SessionKey> for SessionKeyConversion {
	fn convert(a: AccountId) -> SessionKey {
		a.to_fixed_bytes().into()
	}
}

impl session::Trait for Runtime {
	type ConvertAccountIdToSessionKey = SessionKeyConversion;
	type OnSessionChange = (Staking, grandpa::SyncedAuthorities<Runtime>);
	type Event = Event;
}

impl staking::Trait for Runtime {
	type OnRewardMinted = Treasury;
	type Event = Event;
}

impl democracy::Trait for Runtime {
	type Proposal = Call;
	type Event = Event;
}

impl council::Trait for Runtime {
	type Event = Event;
}

impl council::voting::Trait for Runtime {
	type Event = Event;
}

impl council::motions::Trait for Runtime {
	type Origin = Origin;
	type Proposal = Call;
	type Event = Event;
}

impl treasury::Trait for Runtime {
	type ApproveOrigin = council_motions::EnsureMembers<_4>;
	type RejectOrigin = council_motions::EnsureMembers<_2>;
	type Event = Event;
}

impl contract::Trait for Runtime {
	type Gas = u64;
	type DetermineContractAddress = contract::SimpleAddressDeterminator<Runtime>;
	type Event = Event;
}

impl upgrade_key::Trait for Runtime {
	type Event = Event;
}

impl grandpa::Trait for Runtime {
	type SessionKey = SessionKey;
	type Log = Log;
	type Event = Event;
}

<<<<<<< HEAD
impl gat::Trait for Runtime {
	type Event = Event;
	type Balance = Balance;
=======
impl sylo::Trait for Runtime {
	type Event = Event;
>>>>>>> 5e5ca3ed
}

construct_runtime!(
	pub enum Runtime with Log(InternalLog: DigestItem<Hash, SessionKey>) where
		Block = Block,
		NodeBlock = cennznet_primitives::Block,
		InherentData = BasicInherentData
	{
		System: system::{default, Log(ChangesTrieRoot)},
		Timestamp: timestamp::{Module, Call, Storage, Config<T>, Inherent},
		Consensus: consensus::{Module, Call, Storage, Config<T>, Log(AuthoritiesChange), Inherent},
		Balances: balances,
		Session: session,
		Staking: staking,
		Democracy: democracy,
		Council: council::{Module, Call, Storage, Event<T>},
		CouncilVoting: council_voting,
		CouncilMotions: council_motions::{Module, Call, Storage, Event<T>, Origin},
		CouncilSeats: council_seats::{Config<T>},
		Grandpa: grandpa::{Module, Call, Storage, Config<T>, Log(), Event<T>},
		Treasury: treasury,
		Contract: contract::{Module, Call, Config<T>, Event<T>},
		UpgradeKey: upgrade_key,
<<<<<<< HEAD
		GAT: gat::{Module, Call, Storage, Event<T>},
=======
		Sylo: sylo,
>>>>>>> 5e5ca3ed
	}
);

/// The address format for describing accounts.
pub use balances::address::Address as RawAddress;

/// The address format for describing accounts.
pub type Address = balances::Address<Runtime>;
/// Block header type as expected by this runtime.
pub type Header = generic::Header<BlockNumber, BlakeTwo256, Log>;
/// Block type as expected by this runtime.
pub type Block = generic::Block<Header, UncheckedExtrinsic>;
/// A Block signed with a Justification
pub type SignedBlock = generic::SignedBlock<Block>;
/// BlockId type as expected by this runtime.
pub type BlockId = generic::BlockId<Block>;
/// Unchecked extrinsic type as expected by this runtime.
pub type UncheckedExtrinsic = generic::UncheckedMortalExtrinsic<Address, Index, Call, Signature>;
/// Extrinsic type that has already been checked.
pub type CheckedExtrinsic = generic::CheckedExtrinsic<AccountId, Index, Call>;
/// Executive: handles dispatch to the various modules.
pub type Executive = executive::Executive<Runtime, Block, balances::ChainContext<Runtime>, Balances, AllModules>;

impl_runtime_apis! {
	impl client_api::Core<Block> for Runtime {
		fn version() -> RuntimeVersion {
			VERSION
		}

		fn authorities() -> Vec<SessionKey> {
			Consensus::authorities()
		}

		fn execute_block(block: Block) {
			Executive::execute_block(block)
		}

		fn initialise_block(header: <Block as BlockT>::Header) {
			Executive::initialise_block(&header)
		}
	}

	impl client_api::Metadata<Block> for Runtime {
		fn metadata() -> OpaqueMetadata {
			Runtime::metadata().into()
		}
	}

	impl block_builder_api::BlockBuilder<Block, BasicInherentData> for Runtime {
		fn apply_extrinsic(extrinsic: <Block as BlockT>::Extrinsic) -> ApplyResult {
			Executive::apply_extrinsic(extrinsic)
		}

		fn finalise_block() -> <Block as BlockT>::Header {
			Executive::finalise_block()
		}

		fn inherent_extrinsics(data: BasicInherentData) -> Vec<<Block as BlockT>::Extrinsic> {
			let mut inherent = Vec::new();

			inherent.extend(
				Timestamp::create_inherent_extrinsics(data.timestamp)
					.into_iter()
					.map(|v| (v.0, UncheckedExtrinsic::new_unsigned(Call::Timestamp(v.1))))
			);

			inherent.extend(
				Consensus::create_inherent_extrinsics(data.consensus)
					.into_iter()
					.map(|v| (v.0, UncheckedExtrinsic::new_unsigned(Call::Consensus(v.1))))
			);

			inherent.as_mut_slice().sort_unstable_by_key(|v| v.0);
			inherent.into_iter().map(|v| v.1).collect()
		}

		fn check_inherents(block: Block, data: BasicInherentData) -> Result<(), CheckInherentError> {
			Runtime::check_inherents(block, data)
		}

		fn random_seed() -> <Block as BlockT>::Hash {
			System::random_seed()
		}
	}

	impl client_api::TaggedTransactionQueue<Block> for Runtime {
		fn validate_transaction(tx: <Block as BlockT>::Extrinsic) -> TransactionValidity {
			Executive::validate_transaction(tx)
		}
	}

	impl fg_primitives::GrandpaApi<Block> for Runtime {
		fn grandpa_pending_change(digest: DigestFor<Block>)
			-> Option<ScheduledChange<NumberFor<Block>>>
		{
			for log in digest.logs.iter().filter_map(|l| match l {
				Log(InternalLog::grandpa(grandpa_signal)) => Some(grandpa_signal),
				_=> None
			}) {
				if let Some(change) = Grandpa::scrape_digest_change(log) {
					return Some(change);
				}
			}
			None
		}

		fn grandpa_authorities() -> Vec<(SessionKey, u64)> {
			Grandpa::grandpa_authorities()
		}
	}
}<|MERGE_RESOLUTION|>--- conflicted
+++ resolved
@@ -194,14 +194,13 @@
 	type Event = Event;
 }
 
-<<<<<<< HEAD
 impl gat::Trait for Runtime {
 	type Event = Event;
 	type Balance = Balance;
-=======
+}
+
 impl sylo::Trait for Runtime {
 	type Event = Event;
->>>>>>> 5e5ca3ed
 }
 
 construct_runtime!(
@@ -225,11 +224,8 @@
 		Treasury: treasury,
 		Contract: contract::{Module, Call, Config<T>, Event<T>},
 		UpgradeKey: upgrade_key,
-<<<<<<< HEAD
 		GAT: gat::{Module, Call, Storage, Event<T>},
-=======
 		Sylo: sylo,
->>>>>>> 5e5ca3ed
 	}
 );
 
